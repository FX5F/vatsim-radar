# Changelog

<<<<<<< HEAD
## 0.2.2

- Added accurate TMA approach sectors based on SimAware TRACON project
- Added light theme support. If you're using light theme on your PC, it will auto-detect it on first load
- Added About page. You can navigate to it via attributions in bottom right corner or via Privacy policy
- Traffic consumption has been reduced a bit
- Fixed SOLENT radar display (as well as some other similar fake airports)
- Added background hover effect for approach sectors

## 0.2.1
=======
# 0.2.1
>>>>>>> 86493b47

- Removed to go percent if aircraft is on ground
- Added country name to flightplan airport
- Fixed error when aircraft icon was not updated in overlay when switching between aircrafts
- Fixed error when overlay could become broken when switching between aircrafts

# 0.2.0

This update is a huge step forward for Vatsim Radar. Packed with many bugfixes and new features, this update aims to improve your flight experience - please give it a shot!

Closest feature after this one should be TMA approach sectors.

## Highlights

- 👨‍✈️ Pilot overlay (both flight and prefiles)
- ✈️ Different aircraft icons
- 🎯 Accuracy improvements for uirs, firs and ground aircraft detection
- 🔧 Bug fixes and improvements

## Changelog

### Pilot overlay

You are now able to click on any aircraft (or flightplan prefile!) to enable it's overlay. From here you can open pilot on map, open Vatsim stats and more:

- Total time on network as pilot
- Pilot ID
- Speed/Alt/Heading
- Flight plan, including route and remarks plus stepclimbs
- Share pilot to instantly open card on map for anyone visiting your link
- View ATC where pilot currently flying - enabled by default for your own flights
- Enable tracking to make map follow this flight
- Aircraft dep/arr airports will also be highlighted

By default, overlays are replaced by pilot you open next - but you can also pin any overlay so it won't close.

This card can be auto-opened, pinned and tracked for your own flight - you can enable this in settings.

P.S. You are also able to open this from airport counters popup - including prefiles!

### Features

- Added new aircraft icons: A124, A225, A300, A310, A318-321, A332, A333, A342, A343, A359, A35K, A388, B703, B712, B731-739, B772-773, B788-789, B78X, CONC, DC6, MD11, MD8x, T134-144-154
- Aircraft icons now have borders around them
- Lowered size of A320 default icon
- Added hover-on-aircraft icon background change
- Map position is now saved from last time
- Our great service finally has its own logo!
- Update verify interaction reply description to remove old forum link
- You are now able to see dep/arr lines on aircraft hover
- Reduced on-hover pilot info popup height by removing full airport name
- Moved airport with atc to center position so it will look better now, especially if airport has dep/arr controller
- Your own flight is now always highlighted as green on map
- Updated roadmap. Check it out!

### Bug fixes

- Increased aircraft on ground zone detection
- Fixed Africa oceanic FIR display
- Fixed issue when sometimes aircraft title could disappear
- Fixed issue when sometimes overlay would not open if you hovered during map move
- Fixed critical bug: map radius was 8px instead of 16px!
- Disabled hover effect for high zoom levels (it seemed like overlay should open, but it never did)
- Fixed complex zones like CZQW/CZQM
- Fixed duplicate fir display
- Fixed cases when some of UIR (FSS) sectors would not display
- Fixed local controller display when also global (fss) controller is in operation in same sector

# 0.1.3

First of all, I want to thank everyone for joining this server and leaving great feedback about Vatsim Radar. Have a great weekend and CTP!

## Bug fixes

- Diverted to non-planned airport will now also be displayed in ground aircrafts list
- Aircraft altitude will no longer be modified using Vatsim QNH when below FL100
- Fixed ground aircrafts sometimes not showing in correct airport
- Fixed rare issue when circle with dep/arr controller could suddenly disappear while still being online. If you'll encourage this later, please report it in #feedback section (must be present in VatSpy and missing in Vatsim Radar)
- Fixed PHNL harassment when it's existence could entirely break map update or map displayed two PHNL airports instead of one

## Technical changes

- Added Navigraph to bottom right copyrights
- Added pretty Discord link on `/discord` route

# 0.1.2

This is maintenance release, mostly aimed to fix bug with no ATC displayed for airports without traffic.

## Bug fixes and changes

- 404 page now shows 404 layout instead of 500
- Airports with ATC but without traffic are now displayed
- Fake airports like MSK_APP will now also show if atc is available for them
- Renamed Navigraph Ultimate to Unlimited
- Removed left gap and dot from single-line ATIS for better readability and space
- Fixed broken hover animation when airport only have one local facility (for example, atis and nothing else)
- Renamed Prefiles title to "Flightplan Prefiles" for better understanding

# 0.1.1

## Changes

- Roadmap redesign
- Icons in header
- 404/500 pages
- Service version in footer

### Improved zoom experience

- Overlays should stop opening when hovering on very busy map area
- Overlays will stop opening when you're zooming or moving map

## Bug fixes

- ATIS is no longer displayed as TWR in airport facility overlay

## Technical features

- You can now see release number in discord changelog
- Removed generic favicon while we wait for proper one

# 0.1.0

This is initial release to test changelog generation and general CI/CD flow. Service is still pending Vatsim approval to announce proper testing.

## New features

- Aircraft altitude is now converted using its QNH

## Technical features

- Initial Changelog release
- Prepared Discord bot verification
- Added releases announcements<|MERGE_RESOLUTION|>--- conflicted
+++ resolved
@@ -1,7 +1,6 @@
 # Changelog
 
-<<<<<<< HEAD
-## 0.2.2
+# 0.2.2
 
 - Added accurate TMA approach sectors based on SimAware TRACON project
 - Added light theme support. If you're using light theme on your PC, it will auto-detect it on first load
@@ -10,10 +9,7 @@
 - Fixed SOLENT radar display (as well as some other similar fake airports)
 - Added background hover effect for approach sectors
 
-## 0.2.1
-=======
 # 0.2.1
->>>>>>> 86493b47
 
 - Removed to go percent if aircraft is on ground
 - Added country name to flightplan airport
