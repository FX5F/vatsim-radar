import { defineStore } from 'pinia';
import type { FullUser } from '~/utils/backend/user';
import type { MapAircraftMode, UserLocalSettings } from '~/types/map';

import type { ThemesList } from '~/utils/backend/styles';
import type { VatDataVersions } from '~/types/data';
import type { VatsimLiveData, VatsimLiveDataShort, VatsimMandatoryData } from '~/types/data/vatsim';
import { setVatsimDataStore } from '~/composables/data';
import { useMapStore } from '~/store/map';
import type { Coordinate } from 'ol/coordinate';

export interface SiteConfig {
    hideSectors?: boolean;
    hideAirports?: boolean;
    hideAllExternal?: boolean;
    hideOverlays?: boolean;
    hideHeader?: boolean;
    hideFooter?: boolean;

    theme?: ThemesList;
    allAircraftGreen?: boolean;

    airports?: string[];
    airport?: string;
    airportMode?: MapAircraftMode;
    onlyAirportAircraft?: boolean;
    showInfoForPrimaryAirport?: boolean;
    area?: [Coordinate, Coordinate];
}

export const useStore = defineStore('index', {
    state: () => ({
        datetime: Date.now(),

        user: null as null | FullUser,
        version: '',
        theme: 'default' as ThemesList,
        localSettings: {} as UserLocalSettings,
        config: {} as SiteConfig,

        showPilotStats: false,
        dataInProgress: false,

<<<<<<< HEAD
        featuredAirportsOpen: false,
        featuredVisibleOnly: false,

        updateRequired: false,

        viewport: {
            width: 0,
        },
=======
        updateRequired: false,
>>>>>>> 816e5b17
    }),
    actions: {
        async getVATSIMData(force = false, onFetch?: () => any) {
            if (this.dataInProgress) return;

            const dataStore = useDataStore();
            const config = useRuntimeConfig();
            const mapStore = useMapStore();

            try {
                this.dataInProgress = true;

                const versions = !force && await $fetch<VatDataVersions['vatsim'] & { time: number }>('/api/data/vatsim/versions', {
                    timeout: 1000 * 30,
                });

                if (versions) {
                    dataStore.time.value = versions.time;
                    dataStore.vatsim.versions.value = versions;
                }

                if (force || !dataStore.vatsim._mandatoryData.value || (!versions || versions.data !== dataStore.vatsim.updateTimestamp.value)) {
                    if (!dataStore.vatsim.data) dataStore.vatsim.data = {} as any;

                    const data = await $fetch<VatsimLiveData | VatsimLiveDataShort>(`/api/data/vatsim/data${ dataStore.vatsim.data.general.value ? '/short' : '' }`, {
                        timeout: 1000 * 60,
                    });
                    await setVatsimDataStore(data);

                    if (String(config.public.DISABLE_WEBSOCKETS) === 'true' || this.localSettings.traffic?.disableFastUpdate || !dataStore.vatsim.mandatoryData.value) {
                        const mandatoryData = await $fetch<VatsimMandatoryData>(`/api/data/vatsim/data/mandatory`, {
                            timeout: 1000 * 60,
                        });
                        if (mandatoryData) setVatsimMandatoryData(mandatoryData);
                        dataStore.vatsim.data.general.value!.update_timestamp = data.general.update_timestamp;
                        dataStore.vatsim.updateTimestamp.value = data.general.update_timestamp;
                    }

                    await onFetch?.();

                    if (!mapStore.localTurns.size) return;

                    mapStore.turnsResponse = await $fetch('/api/data/vatsim/pilot/turns', {
                        method: 'POST',
                        body: [...mapStore.localTurns],
                    });

                    mapStore.localTurns.clear();
                }
            }
            catch (e) {
                console.error(e);
            }
            finally {
                this.dataInProgress = false;
            }
        },
    },
});<|MERGE_RESOLUTION|>--- conflicted
+++ resolved
@@ -41,7 +41,6 @@
         showPilotStats: false,
         dataInProgress: false,
 
-<<<<<<< HEAD
         featuredAirportsOpen: false,
         featuredVisibleOnly: false,
 
@@ -50,9 +49,6 @@
         viewport: {
             width: 0,
         },
-=======
-        updateRequired: false,
->>>>>>> 816e5b17
     }),
     actions: {
         async getVATSIMData(force = false, onFetch?: () => any) {
