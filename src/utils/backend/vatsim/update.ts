--- conflicted
+++ resolved
@@ -151,13 +151,8 @@
 
         let totalDist: number | null = null;
 
-<<<<<<< HEAD
-        const dep = extendedPilot.flight_plan?.departure && radarStorage.vatspy.data?.icaoKeyAirports[extendedPilot.flight_plan.departure];
-        const arr = extendedPilot.flight_plan?.arrival && radarStorage.vatspy.data?.icaoKeyAirports[extendedPilot.flight_plan.arrival];
-=======
         const dep = extendedPilot.flight_plan?.departure && radarStorage.vatspy.data?.keyAirports.icao[extendedPilot.flight_plan.departure];
         const arr = extendedPilot.flight_plan?.arrival && radarStorage.vatspy.data?.keyAirports.icao[extendedPilot.flight_plan.arrival];
->>>>>>> 7a4ab827
 
         if (dep && arr) {
             const pilotCoords = toLonLat([extendedPilot.longitude, extendedPilot.latitude]);
