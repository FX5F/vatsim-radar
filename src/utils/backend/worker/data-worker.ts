import { createGzip } from 'node:zlib';
import { CronJob } from 'cron';
import { radarStorage } from '../storage';
import type { VatsimData, VatsimTransceiver } from '~/types/data/vatsim';
import {
    updateVatsimDataStorage,
    updateVatsimExtendedPilots, updateVatsimMandatoryDataStorage,
} from '~/utils/backend/vatsim/update';
import { getAirportsList, getATCBounds, getLocalATC } from '~/utils/data/vatsim';
import { influxDBWrite, initInfluxDB } from '~/utils/backend/influx/influx';
import { updateVatSpy } from '~/utils/backend/vatsim/vatspy';
import { $fetch } from 'ofetch';
import { initKafka } from '~/utils/backend/worker/kafka';
import { wss } from '~/utils/backend/vatsim/ws';
import { initNavigraph } from '~/utils/backend/navigraph-db';
<<<<<<< HEAD
import { updateSimAware } from '~/utils/backend/vatsim/simaware';
=======
>>>>>>> 7a4ab827
import { getPlanInfluxDataForPilots } from '~/utils/backend/influx/converters';

initInfluxDB();
initKafka();
initNavigraph().catch(console.error);

function excludeKeys<S extends {
    [K in keyof D]?: D[K] extends Array<any> ? {
        [KK in keyof D[K][0]]?: true
    } : never
}, D extends VatsimData>(data: D, excluded: S): {
    [K in keyof D]: D[K] extends Array<any> ? Array<Omit<D[K][0], keyof S[K]>> : D[K]
} {
    const newData = {} as ReturnType<typeof excludeKeys<S, D>>;

    for (const key in data) {
        const items = data[key];
        const toExclude = excluded[key];
        if (!toExclude || !Array.isArray(items)) {
            newData[key] = data[key] as any;
            continue;
        }

        const excludedKeys = Object.keys(toExclude);

        newData[key] = items.map(item => Object.fromEntries(Object.entries(item).filter(([x]) => !excludedKeys.includes(x)))) as any;
    }

    return newData;
}

const toDelete = {
    pilots: new Set<string>(),
    atc: new Set<string>(),
    atis: new Set<string>(),
    prefiles: new Set<string>(),
};

function objectAssign(object: Record<string, any>, target: Record<string, any>) {
    for (const key in target) {
        if (target[key] === null || target[key] === undefined) continue;
        object[key] = target[key];
    }
}

let dataLatestFinished = 0;
let dataInProgress = false;
let dataProcessInProgress = false;

CronJob.from({
    cronTime: '15 * * * *',
    runOnInit: true,
    start: true,
    onTick: async () => {
        await updateVatSpy();
    },
});

let transceiversInProgress = false;

CronJob.from({
    cronTime: '* * * * * *',
    start: true,
    runOnInit: true,
    onTick: async () => {
        if (!radarStorage.vatspy.data || transceiversInProgress) return;
        try {
            transceiversInProgress = true;
            radarStorage.vatsim.transceivers = await $fetch<VatsimTransceiver[]>('https://data.vatsim.net/v3/transceivers-data.json', {
                parseResponse(responseText) {
                    return JSON.parse(responseText);
                },
                timeout: 1000 * 30,
            });
        }
        catch (e) {
            console.error(e);
        }
        finally {
            transceiversInProgress = false;
        }
    },
});

let data: string | null = null;

CronJob.from({
    cronTime: '15 * * * *',
    runOnInit: true,
    start: true,
    onTick: async () => {
        await updateSimAware();
    },
});

let data: VatsimData | null = null;

CronJob.from({
    cronTime: '* * * * * *',
    start: true,
    runOnInit: true,
    onTick: async () => {
        if (!radarStorage.vatspy.data || dataInProgress || Date.now() - dataLatestFinished < 1000) return;

        try {
            dataInProgress = true;

<<<<<<< HEAD
            data = await $fetch<VatsimData>('https://data.vatsim.net/v3/vatsim-data.json', {
                parseResponse(responseText) {
                    return JSON.parse(responseText);
                },
=======
            data = await $fetch('https://data.vatsim.net/v3/vatsim-data.json', {
                responseType: 'text',
>>>>>>> 7a4ab827
                timeout: 1000 * 30,
            });
        }
        catch (e) {
            console.error(e);
        }

        dataInProgress = false;
        dataLatestFinished = Date.now();
    },
});

CronJob.from({
    cronTime: '* * * * * *',
    start: true,
    runOnInit: true,
    onTick: async () => {
        if (!radarStorage.vatspy.data || dataProcessInProgress || !data) return;

        try {
            dataProcessInProgress = true;

<<<<<<< HEAD
            radarStorage.vatsim.data = structuredClone(data);
=======
            radarStorage.vatsim.data = JSON.parse(data) as VatsimData;
>>>>>>> 7a4ab827

            const updateTimestamp = new Date(radarStorage.vatsim.data.general.update_timestamp).getTime();
            radarStorage.vatsim.data.general.update_timestamp = new Date().toISOString();

            radarStorage.vatsim.data!.pilots.forEach(pilot => {
                const newerData = radarStorage.vatsim.kafka.pilots.find(x => x.callsign === pilot.callsign);
                if (!newerData || updateTimestamp > newerData.date) return;

                if (newerData.deleted) return toDelete.pilots.add(pilot.callsign);

                objectAssign(pilot, {
                    ...newerData,
                    flight_plan: undefined,
                });

                if (newerData.flight_plan) {
                    if (pilot.flight_plan) {
                        objectAssign(pilot.flight_plan, newerData.flight_plan);
                    }
                    else {
                        pilot.flight_plan = newerData.flight_plan;
                    }
                }
            });

            radarStorage.vatsim.data!.prefiles.forEach(prefile => {
                const newerData = radarStorage.vatsim.kafka.prefiles.find(x => x.callsign === prefile.callsign);
                if (!newerData || updateTimestamp > newerData.date) return;

                if (newerData.deleted) return toDelete.prefiles.add(prefile.callsign);

                objectAssign(prefile, {
                    ...newerData,
                    flight_plan: undefined,
                });

                if (newerData.flight_plan) {
                    if (prefile.flight_plan) {
                        objectAssign(prefile.flight_plan, newerData.flight_plan);
                    }
                    else {
                        prefile.flight_plan = newerData.flight_plan;
                    }
                }
            });

            radarStorage.vatsim.data!.controllers.forEach(controller => {
                const newerData = radarStorage.vatsim.kafka.atc.find(x => x.callsign === controller.callsign);
                if (!newerData || updateTimestamp > newerData.date) return;

                if (newerData.deleted) return toDelete.atc.add(controller.callsign);

                objectAssign(controller, newerData);
            });

            radarStorage.vatsim.data!.atis.forEach(controller => {
                const newerData = radarStorage.vatsim.kafka.atc.find(x => x.callsign === controller.callsign);
                if (!newerData || updateTimestamp > newerData.date) return;

                if (newerData.deleted) return toDelete.atc.add(controller.callsign);

                objectAssign(controller, newerData);
            });

            radarStorage.vatsim.kafka.pilots = radarStorage.vatsim.kafka.pilots.filter(x => radarStorage.vatsim.data!.pilots.some(y => y.callsign === x.callsign));
            radarStorage.vatsim.kafka.atc = radarStorage.vatsim.kafka.atc.filter(x => radarStorage.vatsim.data!.controllers.some(y => y.callsign === x.callsign) ||
                radarStorage.vatsim.data!.atis.some(y => y.callsign === x.callsign));
            radarStorage.vatsim.kafka.prefiles = radarStorage.vatsim.kafka.prefiles.filter(x => radarStorage.vatsim.data!.prefiles.some(y => y.callsign === x.callsign));

            if (toDelete.pilots.size) radarStorage.vatsim.data!.pilots = radarStorage.vatsim.data!.pilots.filter(x => !toDelete.pilots.has(x.callsign));
            if (toDelete.atc.size) radarStorage.vatsim.data!.controllers = radarStorage.vatsim.data!.controllers.filter(x => !toDelete.atc.has(x.callsign));
            if (toDelete.atis.size) radarStorage.vatsim.data!.atis = radarStorage.vatsim.data!.atis.filter(x => !toDelete.atis.has(x.callsign));
            if (toDelete.prefiles.size) radarStorage.vatsim.data!.prefiles = radarStorage.vatsim.data!.prefiles.filter(x => !toDelete.prefiles.has(x.callsign));

            toDelete.pilots.clear();
            toDelete.atc.clear();
            toDelete.atis.clear();
            toDelete.prefiles.clear();

            updateVatsimDataStorage();
            updateVatsimMandatoryDataStorage();

            await updateVatsimExtendedPilots();

            /* radarStorage.vatsim.data.controllers.push({
                callsign: 'MSK_APP',
                cid: 3,
                facility: (await import('~/utils/data/vatsim')).useFacilitiesIds().APP,
                frequency: '122.122',
                last_updated: '',
                logon_time: '',
                name: '',
                rating: 0,
                server: '',
                text_atis: ['test3'],
                visual_range: 0,
            });

            radarStorage.vatsim.data.controllers.push({
                callsign: 'UUEE_APP',
                cid: 2,
                facility: (await import('~/utils/data/vatsim')).useFacilitiesIds().APP,
                frequency: '122.122',
                last_updated: '',
                logon_time: '',
                name: '',
                rating: 0,
                server: '',
                text_atis: ['test3'],
                visual_range: 0,
            });

            radarStorage.vatsim.data.controllers.push({
                callsign: 'UUDD_APP',
                cid: 1,
                facility: (await import('~/utils/data/vatsim')).useFacilitiesIds().APP,
                frequency: '122.122',
                last_updated: '',
                logon_time: '',
                name: '',
                rating: 0,
                server: '',
                text_atis: ['test3'],
                visual_range: 0,
            });

            radarStorage.vatsim.data.controllers.push({
                callsign: 'UUWW_APP',
                cid: 5,
                facility: (await import('~/utils/data/vatsim')).useFacilitiesIds().APP,
                frequency: '122.122',
                last_updated: '',
                logon_time: '',
                name: '',
                rating: 0,
                server: '',
                text_atis: ['test3'],
                visual_range: 0,
            });*/

            const regularData = excludeKeys(radarStorage.vatsim.data, {
                pilots: {
                    server: true,
                    transponder: true,
                    qnh_i_hg: true,
                    flight_plan: true,
                    last_updated: true,
                    logon_time: true,
                },
                controllers: {
                    server: true,
                    last_updated: true,
                },
                atis: {
                    server: true,
                    last_updated: true,
                },
                prefiles: {
                    flight_plan: true,
                    last_updated: true,
                },
            });

            radarStorage.vatsim.regularData = {
                ...regularData,
                pilots: regularData.pilots.map(x => {
                    const origPilot = radarStorage.vatsim.data!.pilots.find(y => y.cid === x.cid)!;
                    return {
                        ...x,
                        aircraft_short: origPilot.flight_plan?.aircraft_short,
                        aircraft_faa: origPilot.flight_plan?.aircraft_faa,
                        departure: origPilot.flight_plan?.departure,
                        arrival: origPilot.flight_plan?.arrival,
                    };
                }),
                prefiles: regularData.prefiles.map(x => {
                    const origPilot = radarStorage.vatsim.data!.prefiles.find(y => y.cid === x.cid)!;
                    return {
                        ...x,
                        aircraft_short: origPilot.flight_plan?.aircraft_short,
                        aircraft_faa: origPilot.flight_plan?.aircraft_faa,
                        departure: origPilot.flight_plan?.departure,
                        arrival: origPilot.flight_plan?.arrival,
                    };
                }),
            };
            radarStorage.vatsim.firs = getATCBounds();
            radarStorage.vatsim.locals = getLocalATC();
            radarStorage.vatsim.airports = getAirportsList();

            if (String(process.env.INFLUX_ENABLE_WRITE) === 'true') {
                const data = getPlanInfluxDataForPilots();
                if (data.length) {
                    influxDBWrite.writeRecords(data);
                    await influxDBWrite.flush(true).catch(console.error);
                }
            }

            const gzip = createGzip({
                level: 9,
            });
            gzip.write(JSON.stringify({ date: radarStorage.vatsim.data.general.update_timestamp }));
            gzip.end();

            const chunks: Buffer[] = [];
            gzip.on('data', chunk => {
                chunks.push(chunk);
            });

            gzip.on('end', () => {
                const compressedData = Buffer.concat(chunks);
                wss.clients.forEach(ws => {
                    ws.send(compressedData);
                    // @ts-expect-error Non-standard field
                    ws.failCheck ??= ws.failCheck ?? 0;
                    // @ts-expect-error Non-standard field
                    ws.failCheck++;

                    // @ts-expect-error Non-standard field
                    if (ws.failCheck >= 10) {
                        ws.terminate();
                    }
                });
            });

            await new Promise<void>((resolve, reject) => {
                process.send!(JSON.stringify(radarStorage.vatsim), undefined, undefined, err => {
                    if (err) return reject(err);
                    resolve();
                });
            });
        }
        catch (e) {
            console.error(e);
        }

        dataProcessInProgress = false;
    },
});<|MERGE_RESOLUTION|>--- conflicted
+++ resolved
@@ -13,10 +13,7 @@
 import { initKafka } from '~/utils/backend/worker/kafka';
 import { wss } from '~/utils/backend/vatsim/ws';
 import { initNavigraph } from '~/utils/backend/navigraph-db';
-<<<<<<< HEAD
 import { updateSimAware } from '~/utils/backend/vatsim/simaware';
-=======
->>>>>>> 7a4ab827
 import { getPlanInfluxDataForPilots } from '~/utils/backend/influx/converters';
 
 initInfluxDB();
@@ -101,18 +98,16 @@
     },
 });
 
+CronJob.from({
+    cronTime: '15 * * * *',
+    runOnInit: true,
+    start: true,
+    onTick: async () => {
+        await updateSimAware();
+    },
+});
+
 let data: string | null = null;
-
-CronJob.from({
-    cronTime: '15 * * * *',
-    runOnInit: true,
-    start: true,
-    onTick: async () => {
-        await updateSimAware();
-    },
-});
-
-let data: VatsimData | null = null;
 
 CronJob.from({
     cronTime: '* * * * * *',
@@ -124,15 +119,10 @@
         try {
             dataInProgress = true;
 
-<<<<<<< HEAD
             data = await $fetch<VatsimData>('https://data.vatsim.net/v3/vatsim-data.json', {
                 parseResponse(responseText) {
                     return JSON.parse(responseText);
                 },
-=======
-            data = await $fetch('https://data.vatsim.net/v3/vatsim-data.json', {
-                responseType: 'text',
->>>>>>> 7a4ab827
                 timeout: 1000 * 30,
             });
         }
@@ -155,11 +145,7 @@
         try {
             dataProcessInProgress = true;
 
-<<<<<<< HEAD
             radarStorage.vatsim.data = structuredClone(data);
-=======
-            radarStorage.vatsim.data = JSON.parse(data) as VatsimData;
->>>>>>> 7a4ab827
 
             const updateTimestamp = new Date(radarStorage.vatsim.data.general.update_timestamp).getTime();
             radarStorage.vatsim.data.general.update_timestamp = new Date().toISOString();
