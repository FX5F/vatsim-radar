import type { VatsimShortenedController } from '~/types/data/vatsim';
import type { Feature, MultiPolygon } from 'geojson';

export interface VatSpyResponse {
    current_commit_hash: string;
    fir_boundaries_dat_url: string;
    fir_boundaries_geojson_url: string;
    vatspy_dat_url: string;
}

export interface VatSpyAPIData {
    version: string;
    data: VatSpyData;
}

export interface VatSpyData {
    id: string;
    countries: {
        country: string;
        code: string;
        callsign?: string;
    }[];
    airports: {
        icao: string;
        name: string;
        lat: number;
        lon: number;
        iata?: string;
        fir?: string;
        isPseudo: boolean;
        isIata?: boolean;
        isSimAware?: boolean;
    }[];
<<<<<<< HEAD
    icaoKeyAirports: Record<string, VatSpyData['airports'][0]>;
    iataKeyAirports: Record<string, VatSpyData['airports'][0]>;
=======
    keyAirports: {
        icao: VatSpyKeyAirport;
        iata: VatSpyKeyAirport;
        realIcao: VatSpyKeyAirport;
        realIata: VatSpyKeyAirport;
    };
>>>>>>> 7a4ab827
    firs: {
        icao: string;
        name: string;
        callsign?: string;
        boundary?: string;
        isOceanic: boolean;
        lon: number;
        lat: number;
        region: string;
        division: string;
        feature: Feature<MultiPolygon>;
    }[];
    uirs: {
        icao: string;
        name: string;
        firs: string;
    }[];
}

export type VatSpyAirports = VatSpyData['airports'];
export type VatSpyAirport = VatSpyData['airports'][0];
export type VatSpyKeyAirport = Record<string, VatSpyAirport>;

export interface VatSpyDataFeature {
    icao?: string;
    name?: string;
    controller: VatsimShortenedController;
    firs: {
        icao: string;
        callsign?: string;
        boundaryId: string;
    }[];
}

export interface VatSpyDataLocalATC {
    atc: VatsimShortenedController;
    isATIS: boolean;
    airport: {
        icao: string;
        iata?: string;
        isPseudo: boolean;
        isSimAware: boolean;
    };
}<|MERGE_RESOLUTION|>--- conflicted
+++ resolved
@@ -31,17 +31,12 @@
         isIata?: boolean;
         isSimAware?: boolean;
     }[];
-<<<<<<< HEAD
-    icaoKeyAirports: Record<string, VatSpyData['airports'][0]>;
-    iataKeyAirports: Record<string, VatSpyData['airports'][0]>;
-=======
     keyAirports: {
         icao: VatSpyKeyAirport;
         iata: VatSpyKeyAirport;
         realIcao: VatSpyKeyAirport;
         realIata: VatSpyKeyAirport;
     };
->>>>>>> 7a4ab827
     firs: {
         icao: string;
         name: string;
