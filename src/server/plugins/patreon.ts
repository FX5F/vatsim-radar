--- conflicted
+++ resolved
@@ -116,12 +116,9 @@
                         name: patron.attributes.full_name,
                     });
                 }
-<<<<<<< HEAD
-=======
 
                 if (!data.links?.next) break;
                 nextLink = data.links.next;
->>>>>>> 5d512c75
             } while (counter > 0);
 
             radarStorage.patreonInfo = {
