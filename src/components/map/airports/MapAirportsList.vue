--- conflicted
+++ resolved
@@ -334,11 +334,7 @@
     }
 
     for (const atc of dataStore.vatsim.data.locals.value) {
-<<<<<<< HEAD
-        const icaoOnlyAirport = airports.find(x => atc.airport.isPseudo && atc.airport.iata && x.airport.icao === atc.airport.icao);
-=======
         const icaoOnlyAirport = airports.find(x => x.airport.icao === atc.airport.icao);
->>>>>>> 430b9ef1
         const iataAirport = airports.find(x => (
             atc.airport.iata &&
             x.airport.iata === atc.airport.iata
