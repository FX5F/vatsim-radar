--- conflicted
+++ resolved
@@ -60,13 +60,6 @@
     window.parent.postMessage(message, targetOrigin);
 }
 
-<<<<<<< HEAD
-=======
-onMounted(() => {
-    window.addEventListener('message', receiveMessage);
-});
-
->>>>>>> 44858c5c
 
 function getPilotsForPixel(pixel: Pixel, tolerance = 25, exitOnAnyOverlay = false) {
     if (!pixel) return [];
