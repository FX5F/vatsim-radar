--- conflicted
+++ resolved
@@ -168,8 +168,6 @@
     return aircraft;
 };
 
-<<<<<<< HEAD
-
 export const arrivalIntervals = (aircrafts: Ref<AirportPopupPilotList | null>, intervals: number, intervalLength: number) => {
     const returnArray = computed<AirportPopupPilotStatus[][]>(() => {
         const returnArray = [];
@@ -197,11 +195,11 @@
     });
 
     return returnArray;
-=======
+};
+
 export const getAirportCountry = (icao?: string | null) => {
     if (!icao) return null;
     if (icao === 'UMKK') icao = 'UUDD';
 
     return useDataStore().vatspy.value?.data.countries.find(x => x.code === icao.slice(0, 2));
->>>>>>> fad617bc
 };