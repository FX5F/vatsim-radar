--- conflicted
+++ resolved
@@ -4,11 +4,7 @@
 
     server_name _;
     location / {
-<<<<<<< HEAD
-        resolver 127.0.0.1 valid=30s;
-=======
         resolver 127.0.0.11;
->>>>>>> d65c6971
         set $upstream_prod app;
         proxy_pass http://$upstream_prod:3000;
 
@@ -26,11 +22,7 @@
 
     server_name next.vatsim-radar.com www.next.vatsim-radar.com;
     location / {
-<<<<<<< HEAD
-        resolver 127.0.0.1 valid=30s;
-=======
         resolver 127.0.0.11;
->>>>>>> d65c6971
         set $upstream_next app-next;
         proxy_pass http://$upstream_next:3000;
 
