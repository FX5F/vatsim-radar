--- conflicted
+++ resolved
@@ -66,10 +66,7 @@
 
     upstream prod {
         server 10.110.0.2:8080;
-<<<<<<< HEAD
-=======
         server 10.110.0.2:8081;
->>>>>>> 816e5b17
     }
 
     upstream prod_ws {
