services:
  app:
    restart: always
    image: ghcr.io/vatsim-radar/vatsim-radar/production
    depends_on:
      redis:
        condition: service_started
      db:
        condition: service_healthy
    ports:
<<<<<<< HEAD
      - 8080:3000
=======
      - 8080-8081:3000
>>>>>>> 816e5b17
    healthcheck:
      test: "bash -c 'echo -n > /dev/tcp/127.0.0.1/3000'"
      interval: 1s
      retries: 360
    deploy:
      mode: replicated
      replicas: 2
      endpoint_mode: vip
<<<<<<< HEAD
=======
    volumes:
      - /opt/radar-data:/radar/src/data

  worker:
    image: ghcr.io/vatsim-radar/vatsim-radar/production
    container_name: app-worker
    restart: always
    command: /radar/.config/worker-prod.sh
>>>>>>> 816e5b17
    volumes:
      - /opt/radar-data:/radar/src/data
    ports:
      - 8880:8880
    depends_on:
      db:
        condition: service_healthy
      redis:
        condition: service_started

<<<<<<< HEAD
  worker:
    image: ghcr.io/vatsim-radar/vatsim-radar/production
    container_name: app-worker
    restart: always
    command: /radar/.config/worker-prod.sh
    volumes:
      - /opt/radar-data:/radar/src/data
    ports:
      - 8880:8880
    depends_on:
      db-next:
        condition: service_healthy
      redis:
        condition: service_started

=======
>>>>>>> 816e5b17
  redis:
    restart: always
    image: redis
    command: redis-server /usr/local/etc/redis/redis.conf --requirepass RADAR
    expose:
      - 6379
    environment:
      - REDIS_APPLICATION_MODE=master
    volumes:
      - ./.config/redis.conf:/usr/local/etc/redis/redis.conf
  db:
    image: mysql
    restart: always
    container_name: db
    cap_add:
      - SYS_NICE
    environment:
      - MYSQL_ALLOW_EMPTY_PASSWORD=yes
      - MYSQL_DATABASE=radar
      - MYSQL_ROOT_PASSWORD=localhost
    ports:
      - '3306:3306'
    healthcheck:
      test: [ "CMD", "mysqladmin" ,"ping", "-h", "localhost" ]
      timeout: 5s
      interval: 5s
      retries: 40
    volumes:
      - /opt/db:/var/lib/mysql<|MERGE_RESOLUTION|>--- conflicted
+++ resolved
@@ -8,11 +8,7 @@
       db:
         condition: service_healthy
     ports:
-<<<<<<< HEAD
-      - 8080:3000
-=======
       - 8080-8081:3000
->>>>>>> 816e5b17
     healthcheck:
       test: "bash -c 'echo -n > /dev/tcp/127.0.0.1/3000'"
       interval: 1s
@@ -21,8 +17,6 @@
       mode: replicated
       replicas: 2
       endpoint_mode: vip
-<<<<<<< HEAD
-=======
     volumes:
       - /opt/radar-data:/radar/src/data
 
@@ -31,7 +25,6 @@
     container_name: app-worker
     restart: always
     command: /radar/.config/worker-prod.sh
->>>>>>> 816e5b17
     volumes:
       - /opt/radar-data:/radar/src/data
     ports:
@@ -42,24 +35,6 @@
       redis:
         condition: service_started
 
-<<<<<<< HEAD
-  worker:
-    image: ghcr.io/vatsim-radar/vatsim-radar/production
-    container_name: app-worker
-    restart: always
-    command: /radar/.config/worker-prod.sh
-    volumes:
-      - /opt/radar-data:/radar/src/data
-    ports:
-      - 8880:8880
-    depends_on:
-      db-next:
-        condition: service_healthy
-      redis:
-        condition: service_started
-
-=======
->>>>>>> 816e5b17
   redis:
     restart: always
     image: redis
